--- conflicted
+++ resolved
@@ -1,30 +1,15 @@
-<<<<<<< HEAD
-=======
-**Update**, 20 July 2016. 
-
-I've pushed the new XTS code. I'm not really convinced I have the AES-CBC/ AES-XTS switching fully worked out so please set the mode manually if you have corrupted files (--mode XTS or --mode CBC). The FileAssembler logger output tells you which mode is being used, so try the opposite. 
-
-Please ticket any instances where you've had to manually set the mode along with a couple of lines of the FileAssembler output (please edit out your Apple ID and the 40 character length device hash immediately after it).
-
-Now that the core functionality appears to be largely there, fingers crossed, I'll work on improving the user experience. I have various filters/ user interactive selection code I fully intend to ninja from [LiquidDonkey](https://github.com/horrorho/LiquidDonkey).
-
-
->>>>>>> 55b6a009
 **Update**, 16 July 2016. 
 
 Ok. So AES-XTS is a thing. It's also a thing that's been preventing InflatableDonkey from decrypting certain files ([issue 9](https://github.com/horrorho/InflatableDonkey/issues/9)). Newer devices upload files that are AES-XTS encrypted for which we have lacked decryption code.
 
 To remedy this I've coded an [XTS-AES engine](https://github.com/horrorho/Java-XTS-AES) that I've inserted in the appropriate orifice of InflatableDonkey. Initial tests suggest that it works. Once I figure out where the AES-CBC/ AES-XTS switches live I'll go ahead a push the new code.
-<<<<<<< HEAD
 
 
 **Update**, 9 July 2016. 
 
-It's been a looooooong 48 hours and I've added some code, I've tidied up some code and I've eaten some doughnuts. I also managed to break the protection class decryption in earlier builds which should now be functional again.
+I've pushed the new XTS code. I'm not really convinced I have the AES-CBC/ AES-XTS switching fully worked out so please set the mode manually if you have corrupted files (--mode XTS or --mode CBC). The FileAssembler logger output tells you which mode is being used, so try the opposite. 
 
-I was rather hoping that someone would like to port this over to Python. If you are interested, don't let the code complexity put you off. I don't have an IT background, I don't work in IT and I'm not a programmer yet I've still been able to make progress and there's no reason why anyone else can't also. Please let me know and I'll be happy to assist as my free time allows.
-=======
->>>>>>> 55b6a009
+Please ticket any instances where you've had to manually set the mode along with a couple of lines of the FileAssembler output (please edit out your Apple ID and the 40 character length device hash immediately after it).
 
 In the meantime I'll continue to simplify the codebase and eat more doughnuts.
 
