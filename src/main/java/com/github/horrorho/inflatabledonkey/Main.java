/* 
 * The MIT License
 *
 * Copyright 2015 Ahseya.
 *
 * Permission is hereby granted, free of charge, to any person obtaining a copy
 * of this software and associated documentation files (the "Software"), to deal
 * in the Software without restriction, including without limitation the rights
 * to use, copy, modify, merge, publish, distribute, sublicense, and/or sell
 * copies of the Software, and to permit persons to whom the Software is
 * furnished to do so, subject to the following conditions:
 *
 * The above copyright notice and this permission notice shall be included in
 * all copies or substantial portions of the Software.
 *
 * THE SOFTWARE IS PROVIDED "AS IS", WITHOUT WARRANTY OF ANY KIND, EXPRESS OR
 * IMPLIED, INCLUDING BUT NOT LIMITED TO THE WARRANTIES OF MERCHANTABILITY,
 * FITNESS FOR A PARTICULAR PURPOSE AND NONINFRINGEMENT. IN NO EVENT SHALL THE
 * AUTHORS OR COPYRIGHT HOLDERS BE LIABLE FOR ANY CLAIM, DAMAGES OR OTHER
 * LIABILITY, WHETHER IN AN ACTION OF CONTRACT, TORT OR OTHERWISE, ARISING FROM,
 * OUT OF OR IN CONNECTION WITH THE SOFTWARE OR THE USE OR OTHER DEALINGS IN
 * THE SOFTWARE.
 */
package com.github.horrorho.inflatabledonkey;

import com.github.horrorho.inflatabledonkey.args.Property;
import com.github.horrorho.inflatabledonkey.args.PropertyLoader;
import com.github.horrorho.inflatabledonkey.chunk.engine.standard.StandardChunkEngine;
import com.github.horrorho.inflatabledonkey.chunk.store.disk.DiskChunkStore;
import com.github.horrorho.inflatabledonkey.cloud.AssetDownloader;
import com.github.horrorho.inflatabledonkey.cloud.AuthorizeAssets;
import com.github.horrorho.inflatabledonkey.cloud.accounts.Account;
import com.github.horrorho.inflatabledonkey.cloud.accounts.Accounts;
import com.github.horrorho.inflatabledonkey.cloud.auth.Auth;
import com.github.horrorho.inflatabledonkey.cloud.auth.Authenticator;
import com.github.horrorho.inflatabledonkey.data.backup.Asset;
import com.github.horrorho.inflatabledonkey.data.backup.Assets;
import com.github.horrorho.inflatabledonkey.data.backup.Device;
import com.github.horrorho.inflatabledonkey.data.backup.Snapshot;
import java.io.IOException;
import java.nio.file.Path;
import java.nio.file.Paths;
import java.util.Arrays;
import java.util.Collection;
import java.util.List;
import java.util.Map;
import java.util.function.Predicate;
import org.apache.http.impl.client.CloseableHttpClient;
import org.apache.http.impl.client.HttpClients;
import org.apache.http.impl.client.LaxRedirectStrategy;
import org.slf4j.Logger;
import org.slf4j.LoggerFactory;

/**
 * InflatableDonkey.
 *
 * @author Ahseya
 */
public class Main {

    private static final Logger logger = LoggerFactory.getLogger(Main.class);

    /**
     * @param args the command line arguments
     * @throws IOException
     */
    public static void main(String[] args) throws IOException {
        // MUST initialize Property with args before we use it, otherwise it will throw an IllegalStateException.
        try {
            if (!PropertyLoader.instance().test(args)) {
                return;
            }
        } catch (IllegalArgumentException ex) {
            System.out.println("Argument error: " + ex.getMessage());
            System.out.println("Try '" + Property.APP_NAME.value().orElse("") + " --help' for more information.");
            System.exit(-1);
        }

        Arrays.asList(Property.values())
                .forEach(u -> logger.info("-- main() - {} = {}", u.name(), u.value()));

        // INFO
        System.out.println("NOTE! Experimental Data Protection class mode detection.");
        System.out.println("If you have file corruption issues please try setting the mode manually:");
        System.out.println("    --mode CBC");
        System.out.println("or");
        System.out.println("    --mode XTS");
        System.out.println("");

        // SystemDefault HttpClient.
        // TODO concurrent
        CloseableHttpClient httpClient = HttpClients.custom()
                .setUserAgent("CloudKit/479 (13A404)")
                .setRedirectStrategy(new LaxRedirectStrategy())
                .useSystemProperties()
                .build();

        // Auth
        // TODO rework when we have UncheckedIOException for Authenticator
        Auth auth = Property.AUTHENTICATION_TOKEN.value()
                .map(Auth::new)
                .orElse(null);

        if (auth == null) {
            auth = Authenticator.authenticate(
                    httpClient,
                    Property.AUTHENTICATION_APPLEID.value().get(),
                    Property.AUTHENTICATION_PASSWORD.value().get());
        }
        logger.debug("-- main() - auth: {}", auth);

        if (Property.ARGS_TOKEN.asBoolean().orElse(false)) {
            System.out.println("DsPrsID:mmeAuthToken " + auth.dsPrsID() + ":" + auth.mmeAuthToken());
            return;
        }

        // Account
        Account account = Accounts.account(httpClient, auth);

        // Backup
        BackupAssistant assistant = BackupAssistant.create(httpClient, account);

        // Output folders.
        Path outputFolder = Paths.get(Property.OUTPUT_FOLDER.value().orElse("backups"))
                .resolve(account.accountInfo().appleId());
        Path assetOutputFolder = outputFolder;
        Path chunkOutputFolder = outputFolder.resolve("cache");
        logger.info("-- main() - output folder backups: {}", assetOutputFolder.toAbsolutePath());
        logger.info("-- main() - output folder chunk cache: {}", chunkOutputFolder.toAbsolutePath());
        System.out.println("Output folder: " + assetOutputFolder.toAbsolutePath());

        // TODO automatic decrypt mode
        Property.DP_MODE.value().ifPresent(u -> logger.info("-- main() - decrypt mode override: {}", u));

        // Download tools.
        AuthorizeAssets authorizeAssets = AuthorizeAssets.backupd();
        DiskChunkStore chunkStore = new DiskChunkStore(chunkOutputFolder);
        StandardChunkEngine chunkEngine = new StandardChunkEngine(chunkStore);
        AssetDownloader assetDownloader = new AssetDownloader(chunkEngine);
        KeyBagManager keyBagManager = assistant.newKeyBagManager();

        DownloadAssistant downloadAssistant
                = new DownloadAssistant(authorizeAssets, assetDownloader, keyBagManager, outputFolder);
        Backup backup = new Backup(assistant, downloadAssistant);

        // Retrieve snapshots.
        Map<Device, List<Snapshot>> deviceSnapshots = backup.snapshots(httpClient);

        if (deviceSnapshots.isEmpty()) {
            System.out.println("No devices/ snapshots.");
            return;
        }

        // Filter snapshots.
        Map<Device, ? extends Collection<Snapshot>> filtered
                = XFilter.apply(Property.FILTER_DEVICE.asList(), Property.FILTER_SNAPSHOT.asList(Integer::parseInt))
                .apply(deviceSnapshots);

        filtered.forEach((device, snapshots) -> {
            logger.info("-- main() - selected device: {}", device.info());
            snapshots.forEach(snapshot -> logger.info("-- main() - selected snapshot: {} backupType: {}",
                    snapshot.info(), snapshot.backupType()));
        });

        if (filtered.isEmpty()) {
            System.out.println("Nothing selected.");
            System.exit(0);
        }

        System.out.println("\nSelection:");
        filtered.entrySet()
                .stream()
                .map(u -> {
                    System.out.println("DEVICE - " + u.getKey().info());
                    return u.getValue();
                })
                .flatMap(Collection::stream)
                .map(Snapshot::info)
                .forEach(u -> System.out.println("  SNAPSHOT - " + u));

        // Print snapshots option.
        if (Property.PRINT_SNAPSHOTS.asBoolean().orElse(false)) {
            return;
        }

        // Print domain list option.
        if (Property.PRINT_DOMAIN_LIST.asBoolean().orElse(false)) {
            backup.printDomainList(httpClient, deviceSnapshots);
            return;
        }

<<<<<<< HEAD
        Property.FILTER_DOMAIN.asList().ifPresent(filter -> logger.info("-- main() - domain filter: {}", filter));
        List<String> filterDomains = Property.FILTER_DOMAIN.asList().orElseGet(() -> Collections.emptyList());
        Predicate<Assets> domainFilter = Filters.assetsFilter(filterDomains);

        Property.FILTER_EXTENSION.asList().ifPresent(filter -> logger.info("-- main() - extension filter: {}", filter));
        List<String> filterExtensions = Property.FILTER_EXTENSION.asList().orElseGet(() -> Collections.emptyList());
        Predicate<Asset> assetFilter = Filters.assetFilter(filterExtensions);

        backup.download(httpClient, filtered, domainFilter, assetFilter);
//      rodrimc@github
//        boolean repeat = false;
//        do {
//      rodrimc@github
//        // Selection
//        Scanner input = new Scanner(System.in);
//
//        int deviceIndex;
//        int snapshotIndex = Property.SELECT_SNAPSHOT_INDEX.intValue().get();
//
//        if (devices.size() > 1) {
//            System.out.printf("Select a device [0 - %d]: ", devices.size() - 1);
//            deviceIndex = input.nextInt();
//        } else {
//            deviceIndex = Property.SELECT_DEVICE_INDEX.intValue().get();
//        }
//
//        if (deviceIndex >= devices.size() || deviceIndex < 0) {
//            System.out.println("No such device: " + deviceIndex);
//            System.exit(-1);
//        }
//
//        Device device = devices.get(deviceIndex);
//        System.out.println("Selected device: " + deviceIndex + ", " + device.info());
//
//        if (device.snapshots().size() > 1) {
//            System.out.printf("Select a snapshot [0 - %d]: ", device.snapshots().size() - 1);
//            snapshotIndex = input.nextInt();
//        } else {
//            snapshotIndex = Property.SELECT_SNAPSHOT_INDEX.intValue().get();
//        }
//
//        if (snapshotIndex >= devices.get(deviceIndex).snapshots().size() || snapshotIndex < 0) {
//            System.out.println("No such snapshot for selected device: " + snapshotIndex);
//            System.exit(-1);
//        }
//
//        logger.info("-- main() - arg device index: {}", deviceIndex);
//        logger.info("-- main() - arg snapshot index: {}", snapshotIndex);
//      rodrimc@github
//            System.out.print("Download other snapshot (Y/N)? ");
//            repeat = input.next().toLowerCase(Locale.US).charAt(0) == 'y';
//        } while (repeat == true);
=======
        Predicate<Assets> assetsFilter = new AssetsFilter(Property.FILTER_ASSET_DOMAIN.asList());
        Predicate<Asset> assetFilter = new AssetFilter(
                Property.FILTER_ASSET_STATUS_CHANGED_MAX.asLong(),
                Property.FILTER_ASSET_STATUS_CHANGED_MIN.asLong(),
                Property.FILTER_ASSET_SIZE_MAX.asInteger(),
                Property.FILTER_ASSET_SIZE_MIN.asInteger(),
                Property.FILTER_ASSET_EXTENSION.asList(),
                Property.FILTER_ASSET_RELATIVE_PATH.asList());
        backup.download(httpClient, deviceSnapshots, assetsFilter, assetFilter);
>>>>>>> 1dba358c
    }
}

// TODO 0xFF System protectionInfo DONE
// TODO file timestamps
// TODO date filtering
// TODO size filtering
// TODO time expired tokens / badly adjusted system clocks.
// TODO handle D in files
// TODO reconstruct empty files/ empty directories
// TODO file timestamp
// TODO filtering
// TODO concurrent downloads
// TODO file asset cache
// TODO 5000 limit? FIXED<|MERGE_RESOLUTION|>--- conflicted
+++ resolved
@@ -189,60 +189,6 @@
             return;
         }
 
-<<<<<<< HEAD
-        Property.FILTER_DOMAIN.asList().ifPresent(filter -> logger.info("-- main() - domain filter: {}", filter));
-        List<String> filterDomains = Property.FILTER_DOMAIN.asList().orElseGet(() -> Collections.emptyList());
-        Predicate<Assets> domainFilter = Filters.assetsFilter(filterDomains);
-
-        Property.FILTER_EXTENSION.asList().ifPresent(filter -> logger.info("-- main() - extension filter: {}", filter));
-        List<String> filterExtensions = Property.FILTER_EXTENSION.asList().orElseGet(() -> Collections.emptyList());
-        Predicate<Asset> assetFilter = Filters.assetFilter(filterExtensions);
-
-        backup.download(httpClient, filtered, domainFilter, assetFilter);
-//      rodrimc@github
-//        boolean repeat = false;
-//        do {
-//      rodrimc@github
-//        // Selection
-//        Scanner input = new Scanner(System.in);
-//
-//        int deviceIndex;
-//        int snapshotIndex = Property.SELECT_SNAPSHOT_INDEX.intValue().get();
-//
-//        if (devices.size() > 1) {
-//            System.out.printf("Select a device [0 - %d]: ", devices.size() - 1);
-//            deviceIndex = input.nextInt();
-//        } else {
-//            deviceIndex = Property.SELECT_DEVICE_INDEX.intValue().get();
-//        }
-//
-//        if (deviceIndex >= devices.size() || deviceIndex < 0) {
-//            System.out.println("No such device: " + deviceIndex);
-//            System.exit(-1);
-//        }
-//
-//        Device device = devices.get(deviceIndex);
-//        System.out.println("Selected device: " + deviceIndex + ", " + device.info());
-//
-//        if (device.snapshots().size() > 1) {
-//            System.out.printf("Select a snapshot [0 - %d]: ", device.snapshots().size() - 1);
-//            snapshotIndex = input.nextInt();
-//        } else {
-//            snapshotIndex = Property.SELECT_SNAPSHOT_INDEX.intValue().get();
-//        }
-//
-//        if (snapshotIndex >= devices.get(deviceIndex).snapshots().size() || snapshotIndex < 0) {
-//            System.out.println("No such snapshot for selected device: " + snapshotIndex);
-//            System.exit(-1);
-//        }
-//
-//        logger.info("-- main() - arg device index: {}", deviceIndex);
-//        logger.info("-- main() - arg snapshot index: {}", snapshotIndex);
-//      rodrimc@github
-//            System.out.print("Download other snapshot (Y/N)? ");
-//            repeat = input.next().toLowerCase(Locale.US).charAt(0) == 'y';
-//        } while (repeat == true);
-=======
         Predicate<Assets> assetsFilter = new AssetsFilter(Property.FILTER_ASSET_DOMAIN.asList());
         Predicate<Asset> assetFilter = new AssetFilter(
                 Property.FILTER_ASSET_STATUS_CHANGED_MAX.asLong(),
@@ -252,7 +198,6 @@
                 Property.FILTER_ASSET_EXTENSION.asList(),
                 Property.FILTER_ASSET_RELATIVE_PATH.asList());
         backup.download(httpClient, deviceSnapshots, assetsFilter, assetFilter);
->>>>>>> 1dba358c
     }
 }
 
