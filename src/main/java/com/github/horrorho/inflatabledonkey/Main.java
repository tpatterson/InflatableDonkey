--- conflicted
+++ resolved
@@ -778,11 +778,8 @@
                 p -> logger.debug("-- main() - decrypted encrypted attributes: {}", p.toXMLPropertyList()));
 
         // TODO unsafe array access
-<<<<<<< HEAD
-        byte[] wrappedEncryptionKey = PLists.<NSData>get(encryptedAttributesList.get(0), "wrappedEncryptionKey").bytes();
-=======
         byte[] wrappedEncryptionKey = PLists.<NSData>get(encryptedAttributesList.get(0), "encryptionKey").bytes();
->>>>>>> ea5ac16d
+
         logger.debug("-- main() - wrapped encryption key: {}", Hex.encodeHexString(wrappedEncryptionKey));
 
         // Should only get one.
@@ -864,14 +861,8 @@
         }
         byte[] fileEncryptionKey = optionalFileEncryptionKey.get();
 
-<<<<<<< HEAD
-        logger.debug("-- main() - unwrapped file encryption key: 0x{} > 0x{}",
-                Hex.encodeHexString(wrappedEncryptionKey), Hex.encodeHexString(fileEncryptionKey));
-
-=======
         logger.debug("-- main() - wrapped file encryption key: 0x{}", Hex.encodeHexString(wrappedEncryptionKey));
         logger.debug("-- main() - unwrapped file encryption key: 0x{}", Hex.encodeHexString(fileEncryptionKey));
->>>>>>> ea5ac16d
 
         /* 
          AuthorizeGet.
